--- conflicted
+++ resolved
@@ -16,20 +16,7 @@
     return mode === 'editorStyle' ? 'editorSelectedPartials' : 'selectedPartials';
   }, [mode]);
 
-<<<<<<< HEAD
-=======
-  const camelFieldName = useMemo(() => {
-    return mode === 'editorStyle' ? 'editorSelectedPartials' : 'selectedPartials';
-  }, [mode]);
-
-  // Load selected partials when data is available
-  useEffect(() => {
-    if (selectedPost?.id && !loading && availablePartials.length >= 0) {
-      loadSelectedPartials();
-    }
-  }, [selectedPost?.id, loading, availablePartials, globalPartials]);
-
->>>>>>> f09ef5b6
+
   // Memoize expensive selected partials processing
   const processSelectedPartials = useMemo(() => {
     console.log('🔍 ScssPartialsManager processSelectedPartials - metaData:', metaData);
@@ -229,41 +216,7 @@
   );
 };
 
-<<<<<<< HEAD
+
 // Export without React.memo to ensure component updates when metaData changes
 // The internal useMemo hooks already optimize expensive computations
 export default ScssPartialsManager;
-=======
-// Memoize the component to prevent expensive SCSS partials list processing re-renders
-export default React.memo(ScssPartialsManager, (prevProps, nextProps) => {
-  const prevSelected =
-    prevProps.metaData?.blocks?.selected_partials ??
-    prevProps.metaData?.blocks?.selectedPartials;
-  const nextSelected =
-    nextProps.metaData?.blocks?.selected_partials ??
-    nextProps.metaData?.blocks?.selectedPartials;
-
-  const prevEditorSelected =
-    prevProps.metaData?.blocks?.editor_selected_partials ??
-    prevProps.metaData?.blocks?.editorSelectedPartials;
-  const nextEditorSelected =
-    nextProps.metaData?.blocks?.editor_selected_partials ??
-    nextProps.metaData?.blocks?.editorSelectedPartials;
-
-  // Custom comparison function for SCSS partials list processing
-  return (
-    // Check if selectedPost is the same
-    prevProps.selectedPost?.id === nextProps.selectedPost?.id &&
-    // Check if metaData reference is the same (most critical for expensive processing)
-    prevProps.metaData === nextProps.metaData &&
-    // Check if mode-specific fields have changed (the expensive parts)
-    prevSelected === nextSelected &&
-    prevEditorSelected === nextEditorSelected &&
-    // Check if callback function reference is the same
-    prevProps.onMetaChange === nextProps.onMetaChange &&
-    // Check if configuration props are the same
-    prevProps.mode === nextProps.mode &&
-    prevProps.hideGlobalPartials === nextProps.hideGlobalPartials
-  );
-});
->>>>>>> f09ef5b6
