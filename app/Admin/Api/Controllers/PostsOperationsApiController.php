--- conflicted
+++ resolved
@@ -347,13 +347,10 @@
             $selectedPartialsKey = isset($blocks['selectedPartials']) ? 'selectedPartials' : 'selected_partials';
             if (isset($blocks[$selectedPartialsKey])) {
                 $partialsData = json_decode($blocks[$selectedPartialsKey], true);
-<<<<<<< HEAD
+              
                 // Allow empty arrays - user may have removed all partials
                 if (is_array($partialsData)) {
-=======
-
-                if ($partialsData) {
->>>>>>> 6b284404
+
                     $dbSettings['selected_partials'] = $partialsData;
                 }
             }
@@ -389,7 +386,7 @@
             error_log("🟢 [updatePostMeta] SCSS Partials data: " . print_r($scssPartials, true));
 
             if (isset($scssPartials['scss'])) {
-<<<<<<< HEAD
+
                 error_log("🟢 [updatePostMeta] Updating SCSS content for post $postId");
                 error_log("🟢 [updatePostMeta] SCSS content length: " . strlen($scssPartials['scss']));
                 error_log("🟢 [updatePostMeta] SCSS content preview: " . substr($scssPartials['scss'], 0, 100));
@@ -397,9 +394,6 @@
                 error_log("🟢 [updatePostMeta] SCSS content updated successfully");
             } else {
                 error_log("🟢 [updatePostMeta] No 'scss' key found in scss_partials data");
-=======
-                update_post_meta($postId, MetaKeysConstants::SCSS_PARTIAL_SCSS, $scssPartials['scss']);
->>>>>>> 6b284404
             }
 
             // Handle global settings - save to database table
